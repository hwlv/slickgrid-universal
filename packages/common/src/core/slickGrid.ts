--- conflicted
+++ resolved
@@ -275,12 +275,8 @@
     editorCellNavOnLRKeys: false,
     enableMouseWheelScrollHandler: true,
     doPaging: true,
-<<<<<<< HEAD
     rowTopOffsetRenderType: 'top',
-    scrollRenderThrottling: 50,
-=======
     scrollRenderThrottling: 10,
->>>>>>> 7b01cc21
     suppressCssChangesOnHiddenInit: false,
     ffMaxSupportedCssHeight: 6000000,
     maxSupportedCssHeight: 1000000000,
