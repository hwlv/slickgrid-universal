import 'jest-extended';

import { ExtensionName } from '../../enums/index';
import { Column, ExtensionModel, GridOption, SlickGrid, SlickHeaderMenu, SlickNamespace } from '../../interfaces/index';
import {
  CellExternalCopyManagerExtension,
  CellMenuExtension,
  CheckboxSelectorExtension,
  ContextMenuExtension,
  DraggableGroupingExtension,
  ExtensionUtility,
  GridMenuExtension,
  GroupItemMetaProviderExtension,
  HeaderButtonExtension,
  HeaderMenuExtension,
  RowDetailViewExtension,
  RowMoveManagerExtension,
  RowSelectionExtension,
} from '../../extensions';
import { ExtensionService, SharedService } from '..';
import { TranslateServiceStub } from '../../../../../test/translateServiceStub';
import { AutoTooltipsPlugin } from '../../plugins/index';
import { ColumnPickerControl } from '../../controls/index';

jest.mock('flatpickr', () => { });
declare const Slick: SlickNamespace;

const gridStub = {
  autosizeColumns: jest.fn(),
  getColumnIndex: jest.fn(),
  getOptions: jest.fn(),
  getPluginByName: jest.fn(),
  getUID: jest.fn(),
  getColumns: jest.fn(),
  setColumns: jest.fn(),
  onColumnsResized: jest.fn(),
  registerPlugin: jest.fn(),
  onColumnsReordered: new Slick.Event(),
  onHeaderContextMenu: new Slick.Event(),
} as unknown as SlickGrid;

const extensionStub = {
  create: jest.fn(),
  dispose: jest.fn(),
  getAddonInstance: jest.fn(),
  register: jest.fn()
};
const extensionGroupItemMetaStub = { ...extensionStub };
const extensionGridMenuStub = {
  ...extensionStub,
  refreshBackendDataset: jest.fn(),
  translateGridMenu: jest.fn()
};
const extensionColumnPickerStub = {
  ...extensionStub,
  translateColumnPicker: jest.fn()
};
const extensionCellMenuStub = {
  ...extensionStub,
  translateCellMenu: jest.fn()
};
const extensionCheckboxSelectorStub = {
  ...extensionStub,
  selectRows: jest.fn(),
  deSelectRows: jest.fn(),
};
const extensionContextMenuStub = {
  ...extensionStub,
  translateContextMenu: jest.fn()
};
const extensionHeaderButtonStub = {
  ...extensionStub,
  translateHeaderMenu: jest.fn()
};
const extensionHeaderMenuStub = {
  ...extensionStub,
  translateHeaderMenu: jest.fn()
};
const extensionRowMoveStub = {
  ...extensionStub,
  onBeforeMoveRows: jest.fn(),
  onMoveRows: jest.fn()
};

describe('ExtensionService', () => {
  let sharedService: SharedService;
  let service: ExtensionService;
  let extensionUtility: ExtensionUtility;
  let translateService: TranslateServiceStub;

  describe('with Translate Service', () => {
    beforeEach(() => {
      sharedService = new SharedService();
      translateService = new TranslateServiceStub();
      extensionUtility = new ExtensionUtility(sharedService, translateService);
      translateService.use('fr');

      service = new ExtensionService(
        extensionUtility,
        // extensions
        extensionStub as unknown as CellExternalCopyManagerExtension,
        extensionCellMenuStub as unknown as CellMenuExtension,
<<<<<<< HEAD
        extensionStub as unknown as CheckboxSelectorExtension,
=======
        extensionCheckboxSelectorStub as unknown as CheckboxSelectorExtension,
        extensionColumnPickerStub as unknown as ColumnPickerExtension,
>>>>>>> af3a0413
        extensionContextMenuStub as unknown as ContextMenuExtension,
        extensionStub as unknown as DraggableGroupingExtension,
        extensionGridMenuStub as unknown as GridMenuExtension,
        extensionGroupItemMetaStub as unknown as GroupItemMetaProviderExtension,
        extensionHeaderButtonStub as unknown as HeaderButtonExtension,
        extensionHeaderMenuStub as unknown as HeaderMenuExtension,
        extensionStub as unknown as RowDetailViewExtension,
        extensionRowMoveStub as unknown as RowMoveManagerExtension,
        extensionStub as unknown as RowSelectionExtension,
        sharedService,
        translateService,
      );
    });

    afterEach(() => {
      jest.clearAllMocks();
      service.dispose();
    });

    it('should create the service', () => {
      expect(service).toBeTruthy();
    });

    it('should return "allColumns" from the SharedService when "getAllColumns" method is called', () => {
      const spy = jest.spyOn(SharedService.prototype, 'allColumns', 'get');
      service.getAllColumns();
      expect(spy).toHaveBeenCalled();
    });

    it('should return "visibleColumns" from the SharedService when "getVisibleColumns" method is called', () => {
      const spy = jest.spyOn(SharedService.prototype, 'visibleColumns', 'get');
      service.getVisibleColumns();
      expect(spy).toHaveBeenCalled();
    });

    it('should return "autosizeColumns" from the SharedService Grid object when "autoResizeColumns" method is called', () => {
      const spy = jest.spyOn(SharedService.prototype, 'slickGrid', 'get').mockReturnValue(gridStub);
      service.autoResizeColumns();
      expect(spy).toHaveBeenCalled();
    });

    it('should return empty object when "extensionlList" GETTER is called', () => {
      expect(service.extensionList).toEqual({});
    });

    describe('getSlickgridAddonInstance method', () => {
      it('should return null when method is called with an invalid and non instantiated addon', () => {
        const extensionMock = { name: ExtensionName.columnPicker, addon: null, instance: null, class: null } as ExtensionModel<any, any>;
        const spy = jest.spyOn(service, 'getExtensionByName').mockReturnValue(extensionMock);

        const output = service.getSlickgridAddonInstance(ExtensionName.columnPicker);

        expect(spy).toHaveBeenCalled();
        expect(output).toBeNull();

      });

      it('should return extension addon when method is called with a valid and instantiated addon', () => {
        const instanceMock = { onColumnsChanged: jest.fn() };
        const extensionMock = { name: ExtensionName.columnPicker, instance: instanceMock as unknown, class: {} } as ExtensionModel<any, any>;
        const spy = jest.spyOn(service, 'getExtensionByName').mockReturnValue(extensionMock);

        const output = service.getSlickgridAddonInstance(ExtensionName.columnPicker);

        expect(spy).toHaveBeenCalled();
        expect(output).toEqual(instanceMock);
      });

      it('should register any addon and expect the instance returned from "getExtensionByName" equal the one returned from "getSlickgridAddonInstance"', () => {
        const instanceMock = { onColumnsChanged: jest.fn() };
        const gridOptionsMock = { enableGridMenu: true } as GridOption;
        const extSpy = jest.spyOn(extensionGridMenuStub, 'register').mockReturnValue(instanceMock);
        const getAddonSpy = jest.spyOn(extensionGridMenuStub, 'getAddonInstance').mockReturnValue(instanceMock);
        const gridSpy = jest.spyOn(SharedService.prototype, 'gridOptions', 'get').mockReturnValue(gridOptionsMock);

        service.bindDifferentExtensions();
        const output = service.getExtensionByName(ExtensionName.gridMenu);
        const instance = service.getSlickgridAddonInstance(ExtensionName.gridMenu);

        expect(gridSpy).toHaveBeenCalled();
        expect(getAddonSpy).toHaveBeenCalled();
        expect(extSpy).toHaveBeenCalled();
        expect(output!.instance).toEqual(instance);
        expect(output).toEqual({ name: ExtensionName.gridMenu, instance: instanceMock as unknown, class: extensionGridMenuStub } as ExtensionModel<any, any>);
      });
    });

    describe('bindDifferentExtensions method', () => {
      const instanceMock = { onColumnsChanged: jest.fn() };

      beforeEach(() => {
        jest.clearAllMocks();
      });

      it('should return undefined when calling "getExtensionByName" method without anything set yet', () => {
        service.bindDifferentExtensions();
        const output = service.getExtensionByName(ExtensionName.autoTooltip);
        expect(output).toEqual(undefined);
      });

      it('should call "translateItems" method is "enableTranslate" is set to true in the grid options, then column name property should be translated', () => {
        const gridOptionsMock = { enableTranslate: true } as GridOption;
        const columnBeforeTranslate = { id: 'field1', field: 'field1', name: 'Hello', nameKey: 'HELLO' };
        const columnAfterTranslate = { id: 'field1', field: 'field1', name: 'Bonjour', nameKey: 'HELLO' };
        const columnsMock = [columnBeforeTranslate] as Column[];
        const columnSpy = jest.spyOn(SharedService.prototype, 'allColumns', 'get').mockReturnValue(columnsMock);
        const gridSpy = jest.spyOn(SharedService.prototype, 'gridOptions', 'get').mockReturnValue(gridOptionsMock);

        service.bindDifferentExtensions();

        expect(columnSpy).toHaveBeenCalled();
        expect(gridSpy).toHaveBeenCalled();
        expect(columnsMock).toEqual([columnAfterTranslate]);
      });

      it('should register the AutoTooltip addon when "enableAutoTooltip" is set in the grid options', () => {
        const gridOptionsMock = { enableAutoTooltip: true } as GridOption;
        const extSpy = jest.spyOn(gridStub, 'registerPlugin');
        jest.spyOn(SharedService.prototype, 'gridOptions', 'get').mockReturnValue(gridOptionsMock);

        service.bindDifferentExtensions();
        const output = service.getExtensionByName(ExtensionName.autoTooltip);

        expect(extSpy).toHaveBeenCalled();
        expect(output).toEqual({ name: ExtensionName.autoTooltip, instance: expect.anything(), class: {} } as ExtensionModel<any, any>);
        expect(output.instance instanceof AutoTooltipsPlugin).toBeTrue();
      });

      it('should register the ColumnPicker addon when "enableColumnPicker" is set in the grid options', () => {
        const gridOptionsMock = { enableColumnPicker: true } as GridOption;
        jest.spyOn(extensionColumnPickerStub, 'register').mockReturnValue(instanceMock);
        const gridSpy = jest.spyOn(SharedService.prototype, 'gridOptions', 'get').mockReturnValue(gridOptionsMock);

        service.bindDifferentExtensions();
        const output = service.getExtensionByName(ExtensionName.columnPicker);

        expect(gridSpy).toHaveBeenCalled();
        expect(output).toEqual({ name: ExtensionName.columnPicker, instance: expect.anything(), class: {} } as ExtensionModel<any, any>);
        expect(output.instance instanceof ColumnPickerControl).toBeTrue();
      });

      it('should call "onExtensionRegistered" when defined in grid option and the ColumnPicker control gets created', () => {
        const onRegisteredMock = jest.fn();
        const gridOptionsMock = {
          enableColumnPicker: true,
          columnPicker: {
            onExtensionRegistered: onRegisteredMock
          }
        } as GridOption;
        jest.spyOn(SharedService.prototype, 'gridOptions', 'get').mockReturnValue(gridOptionsMock);

        service.bindDifferentExtensions();
        const output = service.getExtensionByName(ExtensionName.columnPicker);

        expect(onRegisteredMock).toHaveBeenCalledWith(expect.toBeObject());
        expect(output.instance instanceof ColumnPickerControl).toBeTrue();
      });

      it('should register the DraggableGrouping addon when "enableDraggableGrouping" is set in the grid options', () => {
        const gridOptionsMock = { enableDraggableGrouping: true } as GridOption;
        const ext1Spy = jest.spyOn(extensionStub, 'register').mockReturnValue({ ...instanceMock });
        const ext2Spy = jest.spyOn(extensionGroupItemMetaStub, 'register').mockReturnValue({ ...instanceMock });
        const gridSpy = jest.spyOn(SharedService.prototype, 'gridOptions', 'get').mockReturnValue(gridOptionsMock);

        service.bindDifferentExtensions();
        const output1 = service.getExtensionByName(ExtensionName.draggableGrouping);
        const output2 = service.getExtensionByName(ExtensionName.groupItemMetaProvider);

        expect(gridSpy).toHaveBeenCalled();
        expect(ext1Spy).toHaveBeenCalled();
        expect(ext2Spy).toHaveBeenCalled();
        expect(output1).toEqual({ name: ExtensionName.draggableGrouping, instance: instanceMock as unknown, class: extensionStub } as ExtensionModel<any, any>);
        expect(output2).toEqual({ name: ExtensionName.groupItemMetaProvider, instance: instanceMock as unknown, class: extensionStub } as ExtensionModel<any, any>);
      });

      it('should register the GridMenu addon when "enableGridMenu" is set in the grid options', () => {
        const gridOptionsMock = { enableGridMenu: true } as GridOption;
        const extSpy = jest.spyOn(extensionGridMenuStub, 'register').mockReturnValue(instanceMock);
        const getAddonSpy = jest.spyOn(extensionGridMenuStub, 'getAddonInstance').mockReturnValue(instanceMock);
        const gridSpy = jest.spyOn(SharedService.prototype, 'gridOptions', 'get').mockReturnValue(gridOptionsMock);

        service.bindDifferentExtensions();
        const output = service.getExtensionByName(ExtensionName.gridMenu);
        const instance = service.getSlickgridAddonInstance(ExtensionName.gridMenu);

        expect(gridSpy).toHaveBeenCalled();
        expect(getAddonSpy).toHaveBeenCalled();
        expect(extSpy).toHaveBeenCalled();
        expect(output!.instance).toEqual(instance);
        expect(output).toEqual({ name: ExtensionName.gridMenu, instance: instanceMock as unknown, class: extensionGridMenuStub } as ExtensionModel<any, any>);
      });

      it('should register the GroupItemMetaProvider addon when "enableGrouping" is set in the grid options', () => {
        const gridOptionsMock = { enableGrouping: true } as GridOption;
        const extSpy = jest.spyOn(extensionGroupItemMetaStub, 'register').mockReturnValue(instanceMock);
        const gridSpy = jest.spyOn(SharedService.prototype, 'gridOptions', 'get').mockReturnValue(gridOptionsMock);

        service.bindDifferentExtensions();
        const output = service.getExtensionByName(ExtensionName.groupItemMetaProvider);

        expect(gridSpy).toHaveBeenCalled();
        expect(extSpy).toHaveBeenCalled();
        expect(output).toEqual({ name: ExtensionName.groupItemMetaProvider, instance: instanceMock as unknown, class: extensionGroupItemMetaStub } as ExtensionModel<any, any>);
      });

      it('should register the CheckboxSelector addon when "enableCheckboxSelector" is set in the grid options', () => {
        const columnsMock = [{ id: 'field1', field: 'field1', width: 100, cssClass: 'red' }] as Column[];
        const gridOptionsMock = { enableCheckboxSelector: true } as GridOption;
        const extCreateSpy = jest.spyOn(extensionCheckboxSelectorStub, 'create').mockReturnValue(instanceMock);
        const extRegisterSpy = jest.spyOn(extensionCheckboxSelectorStub, 'register');
        const gridSpy = jest.spyOn(SharedService.prototype, 'gridOptions', 'get').mockReturnValue(gridOptionsMock);

        service.createExtensionsBeforeGridCreation(columnsMock, gridOptionsMock);
        service.bindDifferentExtensions();
        const rowSelectionInstance = service.getExtensionByName(ExtensionName.rowSelection);
        const output = service.getExtensionByName(ExtensionName.checkboxSelector);

        expect(gridSpy).toHaveBeenCalled();
        expect(extCreateSpy).toHaveBeenCalledWith(columnsMock, gridOptionsMock);
        expect(extRegisterSpy).toHaveBeenCalled();
        expect(rowSelectionInstance).not.toBeNull();
        expect(output).toEqual({ name: ExtensionName.checkboxSelector, instance: instanceMock as unknown, class: extensionCheckboxSelectorStub } as ExtensionModel<any, any>);
      });

      it('should register the RowDetailView addon when "enableRowDetailView" is set in the grid options', () => {
        const columnsMock = [{ id: 'field1', field: 'field1', width: 100, cssClass: 'red' }] as Column[];
        const gridOptionsMock = { enableRowDetailView: true } as GridOption;
        const extCreateSpy = jest.spyOn(extensionStub, 'create').mockReturnValue(instanceMock);
        const extRegisterSpy = jest.spyOn(extensionStub, 'register');
        const gridSpy = jest.spyOn(SharedService.prototype, 'gridOptions', 'get').mockReturnValue(gridOptionsMock);

        service.createExtensionsBeforeGridCreation(columnsMock, gridOptionsMock);
        service.bindDifferentExtensions();
        const rowSelectionInstance = service.getExtensionByName(ExtensionName.rowSelection);
        const output = service.getExtensionByName(ExtensionName.rowDetailView);

        expect(gridSpy).toHaveBeenCalled();
        expect(extCreateSpy).toHaveBeenCalledWith(columnsMock, gridOptionsMock);
        expect(rowSelectionInstance).not.toBeNull();
        expect(extRegisterSpy).toHaveBeenCalled();
        expect(output).toEqual({ name: ExtensionName.rowDetailView, instance: instanceMock as unknown, class: extensionStub } as ExtensionModel<any, any>);
      });

      it('should register the RowMoveManager addon when "enableRowMoveManager" is set in the grid options', () => {
        const columnsMock = [{ id: 'field1', field: 'field1', width: 100, cssClass: 'red' }] as Column[];
        const gridOptionsMock = { enableRowMoveManager: true } as GridOption;
        const extCreateSpy = jest.spyOn(extensionRowMoveStub, 'create').mockReturnValue(instanceMock);
        const extRegisterSpy = jest.spyOn(extensionRowMoveStub, 'register');
        const gridSpy = jest.spyOn(SharedService.prototype, 'gridOptions', 'get').mockReturnValue(gridOptionsMock);

        service.createExtensionsBeforeGridCreation(columnsMock, gridOptionsMock);
        service.bindDifferentExtensions();
        const rowSelectionInstance = service.getExtensionByName(ExtensionName.rowSelection);
        const output = service.getExtensionByName(ExtensionName.rowMoveManager);

        expect(gridSpy).toHaveBeenCalled();
        expect(extCreateSpy).toHaveBeenCalledWith(columnsMock, gridOptionsMock);
        expect(rowSelectionInstance).not.toBeNull();
        expect(extRegisterSpy).toHaveBeenCalled();
        expect(output).toEqual({ name: ExtensionName.rowMoveManager, instance: instanceMock as unknown, class: extensionRowMoveStub } as ExtensionModel<any, any>);
      });

      it('should register the RowSelection addon when "enableCheckboxSelector" (false) and "enableRowSelection" (true) are set in the grid options', () => {
        const gridOptionsMock = { enableCheckboxSelector: false, enableRowSelection: true } as GridOption;
        const extSpy = jest.spyOn(extensionStub, 'register').mockReturnValue(instanceMock);
        const gridSpy = jest.spyOn(SharedService.prototype, 'gridOptions', 'get').mockReturnValue(gridOptionsMock);

        service.bindDifferentExtensions();
        const output = service.getExtensionByName(ExtensionName.rowSelection);

        expect(gridSpy).toHaveBeenCalled();
        expect(extSpy).toHaveBeenCalled();
        expect(output).toEqual({ name: ExtensionName.rowSelection, instance: instanceMock as unknown, class: extensionStub } as ExtensionModel<any, any>);
      });

      it('should register the CellMenu addon when "enableCellMenu" is set in the grid options', () => {
        const gridOptionsMock = { enableCellMenu: true } as GridOption;
        const extSpy = jest.spyOn(extensionCellMenuStub, 'register').mockReturnValue(instanceMock);
        const gridSpy = jest.spyOn(SharedService.prototype, 'gridOptions', 'get').mockReturnValue(gridOptionsMock);

        service.bindDifferentExtensions();
        const output = service.getExtensionByName(ExtensionName.cellMenu);

        expect(gridSpy).toHaveBeenCalled();
        expect(extSpy).toHaveBeenCalled();
        expect(output).toEqual({ name: ExtensionName.cellMenu, instance: instanceMock as unknown, class: extensionCellMenuStub } as ExtensionModel<any, any>);
      });

      it('should register the ContextMenu addon when "enableContextMenu" is set in the grid options', () => {
        const gridOptionsMock = { enableContextMenu: true } as GridOption;
        const extSpy = jest.spyOn(extensionContextMenuStub, 'register').mockReturnValue(instanceMock);
        const gridSpy = jest.spyOn(SharedService.prototype, 'gridOptions', 'get').mockReturnValue(gridOptionsMock);

        service.bindDifferentExtensions();
        const output = service.getExtensionByName(ExtensionName.contextMenu);

        expect(gridSpy).toHaveBeenCalled();
        expect(extSpy).toHaveBeenCalled();
        expect(output).toEqual({ name: ExtensionName.contextMenu, instance: instanceMock as unknown, class: extensionContextMenuStub } as ExtensionModel<any, any>);
      });

      it('should register the HeaderButton addon when "enableHeaderButton" is set in the grid options', () => {
        const gridOptionsMock = { enableHeaderButton: true } as GridOption;
        const extSpy = jest.spyOn(extensionStub, 'register').mockReturnValue(instanceMock);
        const gridSpy = jest.spyOn(SharedService.prototype, 'gridOptions', 'get').mockReturnValue(gridOptionsMock);

        service.bindDifferentExtensions();
        const output = service.getExtensionByName(ExtensionName.headerButton);

        expect(gridSpy).toHaveBeenCalled();
        expect(extSpy).toHaveBeenCalled();
        expect(output).toEqual({ name: ExtensionName.headerButton, instance: instanceMock as unknown, class: extensionHeaderButtonStub } as ExtensionModel<any, any>);
      });

      it('should register the HeaderMenu addon when "enableHeaderMenu" is set in the grid options', () => {
        const gridOptionsMock = { enableHeaderMenu: true } as GridOption;
        const extSpy = jest.spyOn(extensionHeaderMenuStub, 'register').mockReturnValue(instanceMock);
        const gridSpy = jest.spyOn(SharedService.prototype, 'gridOptions', 'get').mockReturnValue(gridOptionsMock);

        service.bindDifferentExtensions();
        const output = service.getExtensionByName(ExtensionName.headerMenu);

        expect(gridSpy).toHaveBeenCalled();
        expect(extSpy).toHaveBeenCalled();
        expect(output).toEqual({ name: ExtensionName.headerMenu, instance: instanceMock as unknown as SlickHeaderMenu, class: extensionHeaderMenuStub } as ExtensionModel<any, any>);
      });

      it('should register the ExcelCopyBuffer addon when "enableExcelCopyBuffer" is set in the grid options', () => {
        const gridOptionsMock = { enableExcelCopyBuffer: true } as GridOption;
        const extSpy = jest.spyOn(extensionStub, 'register').mockReturnValue(instanceMock);
        const gridSpy = jest.spyOn(SharedService.prototype, 'gridOptions', 'get').mockReturnValue(gridOptionsMock);

        service.bindDifferentExtensions();
        const output = service.getExtensionByName(ExtensionName.cellExternalCopyManager);

        expect(gridSpy).toHaveBeenCalled();
        expect(extSpy).toHaveBeenCalled();
        expect(output).toEqual({ name: ExtensionName.cellExternalCopyManager, instance: instanceMock as unknown, class: extensionStub } as ExtensionModel<any, any>);
      });
    });

    describe('createExtensionsBeforeGridCreation method', () => {
      let instanceMock;

      beforeEach(() => {
        instanceMock = { onColumnsChanged: () => { } };
      });

      it('should call checkboxSelectorExtension create when "enableCheckboxSelector" is set in the grid options provided', () => {
        const columnsMock = [{ id: 'field1', field: 'field1', width: 100, cssClass: 'red' }] as Column[];
        const gridOptionsMock = { enableCheckboxSelector: true } as GridOption;
        const extSpy = jest.spyOn(extensionStub, 'create').mockReturnValue(instanceMock);

        service.createExtensionsBeforeGridCreation(columnsMock, gridOptionsMock);

        expect(extSpy).toHaveBeenCalledWith(columnsMock, gridOptionsMock);
      });

      it('should call rowDetailViewExtension create when "enableRowDetailView" is set in the grid options provided', () => {
        const columnsMock = [{ id: 'field1', field: 'field1', width: 100, cssClass: 'red' }] as Column[];
        const gridOptionsMock = { enableRowDetailView: true } as GridOption;
        const extSpy = jest.spyOn(extensionStub, 'create').mockReturnValue(instanceMock);

        service.createExtensionsBeforeGridCreation(columnsMock, gridOptionsMock);

        expect(extSpy).toHaveBeenCalledWith(columnsMock, gridOptionsMock);
      });

      it('should call draggableGroupingExtension create when "enableDraggableGrouping" is set in the grid options provided', () => {
        const columnsMock = [{ id: 'field1', field: 'field1', width: 100, cssClass: 'red' }] as Column[];
        const gridOptionsMock = { enableDraggableGrouping: true } as GridOption;
        const extSpy = jest.spyOn(extensionStub, 'create').mockReturnValue(instanceMock);

        service.createExtensionsBeforeGridCreation(columnsMock, gridOptionsMock);

        expect(extSpy).toHaveBeenCalledWith(gridOptionsMock);
      });

      it('should register the RowSelection & RowMoveManager addons with specific "columnIndexPosition" and expect these orders to be respected regardless of when the feature is enabled/created', () => {
        const columnsMock = [{ id: 'field1', field: 'field1', width: 100, cssClass: 'red' }, { id: 'field2', field: 'field2', width: 50, }] as Column[];
        const gridOptionsMock = {
          enableCheckboxSelector: true, enableRowSelection: true,
          checkboxSelector: { columnIndexPosition: 1 },
          enableRowMoveManager: true,
          rowMoveManager: { columnIndexPosition: 0 }
        } as GridOption;
        const checkboxInstanceMock = { selectRows: jest.fn(), deSelectRows: jest.fn() };
        const rowMoveInstanceMock = { onBeforeMoveRows: jest.fn(), onMoveRows: jest.fn() };
        const extCheckboxSpy = jest.spyOn(extensionCheckboxSelectorStub, 'create').mockReturnValue(checkboxInstanceMock);
        const extRowMoveSpy = jest.spyOn(extensionRowMoveStub, 'create').mockReturnValue(rowMoveInstanceMock);

        service.createExtensionsBeforeGridCreation(columnsMock, gridOptionsMock);

        expect(extRowMoveSpy).toHaveBeenCalledWith(columnsMock, gridOptionsMock);
        expect(extCheckboxSpy).toHaveBeenCalledWith(columnsMock, gridOptionsMock);
        // expect(extensionRowMoveStub.create).toHaveBeenCalledBefore(extensionCheckboxSelectorStub.create);
        expect(extRowMoveSpy.mock.invocationCallOrder[0]).toBeLessThan(extCheckboxSpy.mock.invocationCallOrder[1]);
        expect(columnsMock).toEqual([{ id: 'field1', field: 'field1', width: 100, cssClass: 'red' }, { id: 'field2', field: 'field2', width: 50, }]);
      });
    });

    it('should call hideColumn and expect "visibleColumns" to be updated accordingly', () => {
      const columnsMock = [{ id: 'field1', width: 100 }, { id: 'field2', width: 150 }, { id: 'field3', field: 'field3' }] as Column[];
      const updatedColumnsMock = [{ id: 'field1', width: 100 }, { id: 'field3', field: 'field3' }] as Column[];
      jest.spyOn(SharedService.prototype, 'slickGrid', 'get').mockReturnValue(gridStub);
      jest.spyOn(gridStub, 'getColumnIndex').mockReturnValue(1);
      jest.spyOn(gridStub, 'getColumns').mockReturnValue(columnsMock);
      const setColumnsSpy = jest.spyOn(gridStub, 'setColumns');
      const visibleSpy = jest.spyOn(SharedService.prototype, 'visibleColumns', 'set');

      service.hideColumn(columnsMock[1]);

      expect(visibleSpy).toHaveBeenCalledWith(updatedColumnsMock);
      expect(setColumnsSpy).toHaveBeenCalledWith(updatedColumnsMock);
    });

    it('should call the refreshBackendDataset method on the GridMenu Extension when service with same method name is called', () => {
      const gridOptionsMock = { enableGridMenu: true } as GridOption;
      const extSpy = jest.spyOn(extensionGridMenuStub, 'refreshBackendDataset');
      jest.spyOn(SharedService.prototype, 'gridOptions', 'get').mockReturnValue(gridOptionsMock);

      service.refreshBackendDataset();
      service.refreshBackendDataset(gridOptionsMock);

      expect(extSpy).toHaveBeenNthCalledWith(1, undefined);
      expect(extSpy).toHaveBeenNthCalledWith(2, gridOptionsMock);
    });

    it('should call removeColumnByIndex and return original input when it is not an array provided', () => {
      const input = { foo: 'bar' };
      // @ts-ignore:2345
      const output = service.removeColumnByIndex(input, 1);
      expect(output).toEqual(input);
    });

    it('should call removeColumnByIndex and return input array without the item at index position', () => {
      const columnsMock = [{ id: 'field1', width: 100 }, { id: 'field2', width: 150 }, { id: 'field3', field: 'field3' }] as Column[];
      const updatedColumnsMock = [{ id: 'field1', width: 100 }, { id: 'field3', field: 'field3' }] as Column[];
      const output = service.removeColumnByIndex(columnsMock, 1);
      expect(output).toEqual(updatedColumnsMock);
    });

    it('should call the translateColumnPicker method on the ColumnPicker Extension when service with same method name is called', () => {
      const gridOptionsMock = { enableColumnPicker: true } as GridOption;
      jest.spyOn(SharedService.prototype, 'gridOptions', 'get').mockReturnValue(gridOptionsMock);

      service.bindDifferentExtensions();

      const columnPickerInstance = service.getExtensionByName(ExtensionName.columnPicker).instance;
      const extSpy = jest.spyOn(columnPickerInstance, 'translateColumnPicker');
      service.translateColumnPicker();
      expect(extSpy).toHaveBeenCalled();
    });

    it('should call the translateCellMenu method on the CellMenu Extension when service with same method name is called', () => {
      const extSpy = jest.spyOn(extensionCellMenuStub, 'translateCellMenu');
      service.translateCellMenu();
      expect(extSpy).toHaveBeenCalled();
    });

    it('should call the translateContextMenu method on the ContextMenu Extension when service with same method name is called', () => {
      const extSpy = jest.spyOn(extensionContextMenuStub, 'translateContextMenu');
      service.translateContextMenu();
      expect(extSpy).toHaveBeenCalled();
    });

    it('should call the translateGridMenu method on the GridMenu Extension when service with same method name is called', () => {
      const extSpy = jest.spyOn(extensionGridMenuStub, 'translateGridMenu');
      service.translateGridMenu();
      expect(extSpy).toHaveBeenCalled();
    });

    it('should call the translateHeaderMenu method on the HeaderMenu Extension when service with same method name is called', () => {
      const extSpy = jest.spyOn(extensionHeaderMenuStub, 'translateHeaderMenu');
      service.translateHeaderMenu();
      expect(extSpy).toHaveBeenCalled();
    });

    describe('translateColumnHeaders method', () => {
      it('should translate items with default locale when no arguments is passed to the method', () => {
        const columnsBeforeTranslateMock = [{ id: 'field1', field: 'field1', name: 'Hello', nameKey: 'HELLO' }] as Column[];
        const columnsAfterTranslateMock = [{ id: 'field1', field: 'field1', name: 'Bonjour', nameKey: 'HELLO' }] as Column[];
        jest.spyOn(SharedService.prototype, 'columnDefinitions', 'get').mockReturnValue(columnsBeforeTranslateMock);
        const columnSpy = jest.spyOn(SharedService.prototype, 'allColumns', 'get').mockReturnValue(columnsBeforeTranslateMock);
        const renderSpy = jest.spyOn(service, 'renderColumnHeaders');

        service.translateColumnHeaders();

        expect(columnSpy).toHaveBeenCalled();
        expect(renderSpy).toHaveBeenCalledWith(columnsAfterTranslateMock, false);
        expect(columnsBeforeTranslateMock).toEqual(columnsAfterTranslateMock);
      });

      it('should translate items with locale provided as argument to the method', () => {
        const columnsBeforeTranslateMock = [{ id: 'field1', field: 'field1', nameKey: 'HELLO' }] as Column[];
        const columnsAfterTranslateMock = [{ id: 'field1', field: 'field1', name: 'Hello', nameKey: 'HELLO' }] as Column[];
        jest.spyOn(SharedService.prototype, 'columnDefinitions', 'get').mockReturnValue(columnsBeforeTranslateMock);
        const columnSpy = jest.spyOn(SharedService.prototype, 'allColumns', 'get').mockReturnValue(columnsBeforeTranslateMock);
        const renderSpy = jest.spyOn(service, 'renderColumnHeaders');

        service.translateColumnHeaders('en');

        expect(columnSpy).toHaveBeenCalled();
        expect(renderSpy).toHaveBeenCalledWith(columnsAfterTranslateMock, false);
        expect(columnsBeforeTranslateMock).toEqual(columnsAfterTranslateMock);
      });

      it('should translate items with locale & column definitions provided as arguments to the method', () => {
        const columnsBeforeTranslateMock = [{ id: 'field1', field: 'field1', nameKey: 'HELLO' }] as Column[];
        const columnsAfterTranslateMock = [{ id: 'field1', field: 'field1', name: 'Hello', nameKey: 'HELLO' }] as Column[];
        const colDefSpy = jest.spyOn(SharedService.prototype, 'columnDefinitions', 'get');
        const columnSpy = jest.spyOn(SharedService.prototype, 'allColumns', 'get').mockReturnValue(columnsBeforeTranslateMock);
        const renderSpy = jest.spyOn(service, 'renderColumnHeaders');

        service.translateColumnHeaders('en', columnsBeforeTranslateMock);

        expect(columnSpy).toHaveBeenCalled();
        expect(colDefSpy).not.toHaveBeenCalled();
        expect(renderSpy).toHaveBeenCalledWith(columnsAfterTranslateMock, true);
        expect(columnsBeforeTranslateMock).toEqual(columnsAfterTranslateMock);
      });
    });

    describe('renderColumnHeaders method', () => {
      beforeEach(() => {
        const columnsMock = [{ id: 'field1', field: 'field1', nameKey: 'HELLO' }] as Column[];
        jest.spyOn(SharedService.prototype, 'allColumns', 'get').mockReturnValue(columnsMock);
      });

      it('should call "setColumns" on the Shared Service with the Shared "columnDefinitions" when no arguments is provided', () => {
        const columnsMock = [{ id: 'field1', field: 'field1', nameKey: 'HELLO' }] as Column[];
        jest.spyOn(SharedService.prototype, 'slickGrid', 'get').mockReturnValue(gridStub);
        const colSpy = jest.spyOn(SharedService.prototype, 'columnDefinitions', 'get').mockReturnValue(columnsMock);
        const setColumnsSpy = jest.spyOn(gridStub, 'setColumns');

        service.renderColumnHeaders();

        expect(colSpy).toHaveBeenCalled();
        expect(setColumnsSpy).toHaveBeenCalledWith(columnsMock);
      });

      it('should override "allColumns" on the Shared Service and call "setColumns" with the collection provided as argument', () => {
        const columnsMock = [
          { id: 'field1', field: 'field1', nameKey: 'HELLO' },
          { id: 'field2', field: 'field2', nameKey: 'WORLD' }
        ] as Column[];
        jest.spyOn(SharedService.prototype, 'slickGrid', 'get').mockReturnValue(gridStub);
        const allColsSpy = jest.spyOn(SharedService.prototype, 'allColumns', 'set');
        const setColumnsSpy = jest.spyOn(gridStub, 'setColumns');

        service.renderColumnHeaders(columnsMock);

        expect(setColumnsSpy).toHaveBeenCalledWith(columnsMock);
        expect(allColsSpy).toHaveBeenCalledWith(columnsMock);
      });

      it(`should call "setColumns" with the collection provided as argument but NOT override "allColumns" on the Shared Service
    when collection provided is smaller than "allColumns" that already exists`, () => {
        const columnsMock = [
          { id: 'field1', field: 'field1', nameKey: 'HELLO' }
        ] as Column[];
        jest.spyOn(SharedService.prototype, 'slickGrid', 'get').mockReturnValue(gridStub);
        const spyAllCols = jest.spyOn(SharedService.prototype, 'allColumns', 'set');
        const setColumnsSpy = jest.spyOn(gridStub, 'setColumns');

        service.renderColumnHeaders(columnsMock);

        expect(setColumnsSpy).toHaveBeenCalledWith(columnsMock);
        expect(spyAllCols).not.toHaveBeenCalled();
      });

      it('should replace the Column Picker columns when plugin is enabled and method is called with new column definition collection provided as argument', () => {
        const columnsMock = [
          { id: 'field1', field: 'field1', nameKey: 'HELLO' },
          { id: 'field2', field: 'field2', nameKey: 'WORLD' }
        ] as Column[];
        const instanceMock = { translateColumnPicker: jest.fn() };
        const gridOptionsMock = { enableColumnPicker: true } as GridOption;
        jest.spyOn(extensionColumnPickerStub, 'register').mockReturnValue(instanceMock);
        jest.spyOn(SharedService.prototype, 'gridOptions', 'get').mockReturnValue(gridOptionsMock);
        jest.spyOn(SharedService.prototype, 'allColumns', 'get').mockReturnValue(columnsMock);
        const setColumnsSpy = jest.spyOn(gridStub, 'setColumns');

        service.bindDifferentExtensions();
        service.renderColumnHeaders(columnsMock);

        expect(setColumnsSpy).toHaveBeenCalledWith(columnsMock);
        expect(service.getExtensionByName(ExtensionName.columnPicker).instance.columns).toEqual(columnsMock);
      });

      it('should re-register the Grid Menu when enable and method is called with new column definition collection provided as argument', () => {
        const instanceMock = { onColumnsChanged: jest.fn() };
        const extensionMock = { name: ExtensionName.gridMenu, addon: null, instance: null, class: null } as ExtensionModel<any, any>;
        const expectedExtension = { name: ExtensionName.gridMenu, instance: instanceMock as unknown, class: null } as ExtensionModel<any, any>;
        const gridOptionsMock = { enableGridMenu: true } as GridOption;
        const columnsMock = [
          { id: 'field1', field: 'field1', nameKey: 'HELLO' },
          { id: 'field2', field: 'field2', nameKey: 'WORLD' }
        ] as Column[];

        jest.spyOn(SharedService.prototype, 'gridOptions', 'get').mockReturnValue(gridOptionsMock);
        jest.spyOn(SharedService.prototype, 'slickGrid', 'get').mockReturnValue(gridStub);
        const spyGetExt = jest.spyOn(service, 'getExtensionByName').mockReturnValue(extensionMock);
        const spyGmDispose = jest.spyOn(extensionGridMenuStub, 'dispose');
        const spyGmRegister = jest.spyOn(extensionGridMenuStub, 'register').mockReturnValue(instanceMock);
        const spyAllCols = jest.spyOn(SharedService.prototype, 'allColumns', 'set');
        const setColumnsSpy = jest.spyOn(gridStub, 'setColumns');

        service.renderColumnHeaders(columnsMock);

        expect(expectedExtension).toEqual(expectedExtension);
        expect(spyGetExt).toHaveBeenCalled();
        expect(expectedExtension).toEqual(expectedExtension);
        expect(spyGetExt).toHaveBeenCalled();
        expect(spyGmDispose).toHaveBeenCalled();
        expect(spyGmRegister).toHaveBeenCalled();
        expect(spyAllCols).toHaveBeenCalledWith(columnsMock);
        expect(setColumnsSpy).toHaveBeenCalledWith(columnsMock);
      });

      it('should re-register the Header Menu when enable and method is called with new column definition collection provided as argument', () => {
        const instanceMock = { onColumnsChanged: jest.fn() };
        const extensionMock = { name: ExtensionName.headerMenu, addon: null, instance: null, class: null } as ExtensionModel<any, any>;
        const expectedExtension = { name: ExtensionName.headerMenu, instance: instanceMock as unknown, class: null } as ExtensionModel<any, any>;
        const gridOptionsMock = { enableHeaderMenu: true } as GridOption;
        const columnsMock = [
          { id: 'field1', field: 'field1', nameKey: 'HELLO' },
          { id: 'field2', field: 'field2', nameKey: 'WORLD' }
        ] as Column[];

        jest.spyOn(SharedService.prototype, 'gridOptions', 'get').mockReturnValue(gridOptionsMock);
        jest.spyOn(SharedService.prototype, 'slickGrid', 'get').mockReturnValue(gridStub);
        const spyGetExt = jest.spyOn(service, 'getExtensionByName').mockReturnValue(extensionMock);
        const spyGmDispose = jest.spyOn(extensionHeaderMenuStub, 'dispose');
        const spyGmRegister = jest.spyOn(extensionHeaderMenuStub, 'register').mockReturnValue(instanceMock);
        const spyAllCols = jest.spyOn(SharedService.prototype, 'allColumns', 'set');
        const setColumnsSpy = jest.spyOn(gridStub, 'setColumns');

        service.renderColumnHeaders(columnsMock);

        expect(expectedExtension).toEqual(expectedExtension);
        expect(spyGetExt).toHaveBeenCalled();
        expect(expectedExtension).toEqual(expectedExtension);
        expect(spyGetExt).toHaveBeenCalled();
        expect(spyGmDispose).toHaveBeenCalled();
        expect(spyGmRegister).toHaveBeenCalled();
        expect(spyAllCols).toHaveBeenCalledWith(columnsMock);
        expect(setColumnsSpy).toHaveBeenCalledWith(columnsMock);
      });
    });
  });

  describe('without Translate Service', () => {
    extensionUtility = new ExtensionUtility(sharedService, translateService);

    beforeEach(() => {
      translateService = undefined as any;
      service = new ExtensionService(
        extensionUtility,
        // extensions
        extensionStub as unknown as CellExternalCopyManagerExtension,
        extensionStub as unknown as CellMenuExtension,
        extensionStub as unknown as CheckboxSelectorExtension,
        extensionStub as unknown as ContextMenuExtension,
        extensionStub as unknown as DraggableGroupingExtension,
        extensionGridMenuStub as unknown as GridMenuExtension,
        extensionGroupItemMetaStub as unknown as GroupItemMetaProviderExtension,
        extensionHeaderButtonStub as unknown as HeaderButtonExtension,
        extensionHeaderMenuStub as unknown as HeaderMenuExtension,
        extensionStub as unknown as RowDetailViewExtension,
        extensionStub as unknown as RowMoveManagerExtension,
        extensionStub as unknown as RowSelectionExtension,
        sharedService,
        translateService,
      );

      const gridOptionsMock = { enableTranslate: true } as GridOption;
      jest.spyOn(SharedService.prototype, 'gridOptions', 'get').mockReturnValue(gridOptionsMock);
    });

    it('should throw an error if "enableTranslate" is set but the Translate Service is null and "translateColumnHeaders" method is called', () => {
      expect(() => service.translateColumnHeaders())
        .toThrowError('[Slickgrid-Universal] requires a Translate Service to be installed and configured');
    });

    it('should throw an error if "enableTranslate" is set but the Translate Service is null and "translateItems" private method is called', (done) => {
      try {
        const gridOptionsMock = { enableTranslate: true } as GridOption;
        const columnBeforeTranslate = { id: 'field1', field: 'field1', name: 'Hello', nameKey: 'HELLO' };
        const columnsMock = [columnBeforeTranslate] as Column[];
        jest.spyOn(SharedService.prototype, 'allColumns', 'get').mockReturnValue(columnsMock);
        jest.spyOn(SharedService.prototype, 'gridOptions', 'get').mockReturnValue(gridOptionsMock);

        service.bindDifferentExtensions();
      } catch (e) {
        expect(e.message).toContain('[Slickgrid-Universal] requires a Translate Service to be installed and configured');
        done();
      }
    });
  });
});<|MERGE_RESOLUTION|>--- conflicted
+++ resolved
@@ -100,12 +100,7 @@
         // extensions
         extensionStub as unknown as CellExternalCopyManagerExtension,
         extensionCellMenuStub as unknown as CellMenuExtension,
-<<<<<<< HEAD
         extensionStub as unknown as CheckboxSelectorExtension,
-=======
-        extensionCheckboxSelectorStub as unknown as CheckboxSelectorExtension,
-        extensionColumnPickerStub as unknown as ColumnPickerExtension,
->>>>>>> af3a0413
         extensionContextMenuStub as unknown as ContextMenuExtension,
         extensionStub as unknown as DraggableGroupingExtension,
         extensionGridMenuStub as unknown as GridMenuExtension,
