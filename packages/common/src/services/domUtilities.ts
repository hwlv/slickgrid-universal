import * as DOMPurify_ from 'dompurify';
const DOMPurify = DOMPurify_; // patch to fix rollup to work

import { SearchTerm } from '../enums/index';
import { Column, GridOption, HtmlElementPosition, SelectOption, SlickGrid, } from '../interfaces/index';
import { TranslaterService } from './translater.service';
<<<<<<< HEAD
=======
import { getHtmlElementOffset, htmlEncode, sanitizeTextByAvailableSanitizer } from './utilities';
>>>>>>> 4314be41

/**
 * Create the HTML DOM Element for a Select Editor or Filter, this is specific to these 2 types only and the unit tests are directly under them
 * @param {String} type - type of select DOM element to build, can be either 'editor' or 'filter'
 * @param {Array<Object>} collection - array of items to build the select html options
 * @param {Array<Object>} columnDef - column definition object
 * @param {Object} grid - Slick Grid object
 * @param {Boolean} isMultiSelect - are we building a multiple select element (false means it's a single select)
 * @param {Object} translaterService - optional Translater Service
 * @param {Array<*>} searchTerms - optional array of search term (used by the "filter" type only)
 * @returns object with 2 properties for the select element & a boolean value telling us if any of the search terms were found and selected in the dropdown
 */
export function buildSelectEditorOrFilterDomElement(type: 'editor' | 'filter', collection: any[], columnDef: Column, grid: SlickGrid, isMultiSelect = false, translaterService?: TranslaterService, searchTerms?: SearchTerm[]): { selectElement: HTMLSelectElement; hasFoundSearchTerm: boolean; } {
  const columnId = columnDef?.id ?? '';
  const gridOptions = grid.getOptions();
  const columnFilterOrEditor = (type === 'editor' ? columnDef?.internalColumnEditor : columnDef?.filter) ?? {};
  const collectionOptions = columnFilterOrEditor?.collectionOptions ?? {};
  const separatorBetweenLabels = collectionOptions?.separatorBetweenTextLabels ?? '';
  const enableTranslateLabel = columnFilterOrEditor?.enableTranslateLabel ?? false;
  const isTranslateEnabled = gridOptions?.enableTranslate ?? false;
  const isRenderHtmlEnabled = columnFilterOrEditor?.enableRenderHtml ?? false;
  const sanitizedOptions = gridOptions?.sanitizeHtmlOptions ?? {};
  const labelName = columnFilterOrEditor?.customStructure?.label ?? 'label';
  const labelPrefixName = columnFilterOrEditor?.customStructure?.labelPrefix ?? 'labelPrefix';
  const labelSuffixName = columnFilterOrEditor?.customStructure?.labelSuffix ?? 'labelSuffix';
  const optionLabel = columnFilterOrEditor?.customStructure?.optionLabel ?? 'value';
  const valueName = columnFilterOrEditor?.customStructure?.value ?? 'value';

  const selectElement = document.createElement('select');
  selectElement.className = 'ms-filter search-filter';
  const extraCssClasses = type === 'filter' ? ['search-filter', `filter-${columnId}`] : ['select-editor', `editor-${columnId}`];
  selectElement.classList.add(...extraCssClasses);

  selectElement.multiple = isMultiSelect;

  // use an HTML Fragment for performance reason, MDN explains it well as shown below::
  // The key difference is that because the document fragment isn't part of the actual DOM's structure, changes made to the fragment don't affect the document, cause reflow, or incur any performance impact that can occur when changes are made.
  const selectOptionsFragment = document.createDocumentFragment();

  let hasFoundSearchTerm = false;

  // collection could be an Array of Strings OR Objects
  if (Array.isArray(collection)) {
    if (collection.every((x: any) => typeof x === 'string')) {
      for (const option of collection) {
        const selectOptionElm = document.createElement('option');
        if (type === 'filter' && Array.isArray(searchTerms)) {
          selectOptionElm.selected = (searchTerms.findIndex(term => term === option) >= 0); // when filter search term is found then select it in dropdown
        }
        selectOptionElm.value = option;
        selectOptionElm.label = option;
        selectOptionElm.textContent = option;
        selectOptionsFragment.appendChild(selectOptionElm);

        // if there's at least 1 Filter search term found, we will add the "filled" class for styling purposes
        // on a single select, we'll also make sure the single value is not an empty string to consider this being filled
        if ((selectOptionElm.selected && isMultiSelect) || (selectOptionElm.selected && !isMultiSelect && option !== '')) {
          hasFoundSearchTerm = true;
        }
      }
    } else {
      // array of objects will require a label/value pair unless a customStructure is passed
      collection.forEach((option: SelectOption) => {
        if (!option || (option[labelName] === undefined && option.labelKey === undefined)) {
          throw new Error(`[Slickgrid-Universal] Select Filter/Editor collection with value/label (or value/labelKey when using Locale) is required to populate the Select list, for example:: { filter: model: Filters.multipleSelect, collection: [ { value: '1', label: 'One' } ]')`);
        }
        const selectOptionElm = document.createElement('option');
        const labelKey = (option.labelKey || option[labelName]) as string;
        const labelText = ((option.labelKey || (enableTranslateLabel && translaterService)) && labelKey && isTranslateEnabled) ? translaterService?.translate(labelKey || ' ') : labelKey;
        let prefixText = option[labelPrefixName] || '';
        let suffixText = option[labelSuffixName] || '';
        let selectOptionLabel = option.hasOwnProperty(optionLabel) ? option[optionLabel] : '';
        if (selectOptionLabel?.toString) {
          selectOptionLabel = selectOptionLabel.toString().replace(/\"/g, '\''); // replace double quotes by single quotes to avoid interfering with regular html
        }

        // also translate prefix/suffix if enableTranslateLabel is true and text is a string
        prefixText = (enableTranslateLabel && translaterService && prefixText && typeof prefixText === 'string') ? translaterService.translate(prefixText || ' ') : prefixText;
        suffixText = (enableTranslateLabel && translaterService && suffixText && typeof suffixText === 'string') ? translaterService.translate(suffixText || ' ') : suffixText;
        selectOptionLabel = (enableTranslateLabel && translaterService && selectOptionLabel && typeof selectOptionLabel === 'string') ? translaterService.translate(selectOptionLabel || ' ') : selectOptionLabel;

        // add to a temp array for joining purpose and filter out empty text
        const tmpOptionArray = [prefixText, (typeof labelText === 'string' || typeof labelText === 'number') ? labelText.toString() : labelText, suffixText].filter((text) => text);
        let optionText = tmpOptionArray.join(separatorBetweenLabels);

        // if user specifically wants to render html text, he needs to opt-in else it will stripped out by default
        // also, the 3rd party lib will saninitze any html code unless it's encoded, so we'll do that
        if (isRenderHtmlEnabled) {
          // sanitize any unauthorized html tags like script and others
          // for the remaining allowed tags we'll permit all attributes
          const sanitizedText = sanitizeTextByAvailableSanitizer(gridOptions, optionText, sanitizedOptions);
          optionText = htmlEncode(sanitizedText);
          selectOptionElm.innerHTML = optionText;
        } else {
          selectOptionElm.textContent = optionText;
        }

        // html text of each select option
        let selectOptionValue = option[valueName];
        if (selectOptionValue === undefined || selectOptionValue === null) {
          selectOptionValue = '';
        }

        if (type === 'filter' && Array.isArray(searchTerms)) {
          selectOptionElm.selected = (searchTerms.findIndex(term => `${term}` === `${option[valueName]}`) >= 0); // when filter search term is found then select it in dropdown
        }
        selectOptionElm.value = `${selectOptionValue}`;
        selectOptionElm.label = `${selectOptionLabel ?? ''}`;
        selectOptionsFragment.appendChild(selectOptionElm);

        // if there's a search term, we will add the "filled" class for styling purposes
        // on a single select, we'll also make sure the single value is not an empty string to consider this being filled
        if ((selectOptionElm.selected && isMultiSelect) || (selectOptionElm.selected && !isMultiSelect && option[valueName] !== '')) {
          hasFoundSearchTerm = true;
        }
      });
    }
  }

  // last step append the HTML fragment to the final select DOM element
  selectElement.appendChild(selectOptionsFragment);

  return { selectElement, hasFoundSearchTerm };
}

<<<<<<< HEAD
/**
 * Loop through all properties of an object and nullify any properties that are instanceof HTMLElement,
 * if we detect an array then use recursion to go inside it and apply same logic
 * @param obj - object containing 1 or more properties with DOM Elements
 */
export function destroyObjectDomElementProps(obj: any) {
  if (obj) {
    for (const key of Object.keys(obj)) {
      if (Array.isArray(obj[key])) {
        destroyObjectDomElementProps(obj[key]);
      }
      if (obj[key] instanceof HTMLElement) {
        obj[key] = null;
      }
    }
  }
}

/**
 * Empty a DOM element by removing all of its DOM element children leaving with an empty element (basically an empty shell)
 * @return {object} element - updated element
 */
export function emptyElement<T extends Element = Element>(element?: T | null): T | undefined | null {
  if (element?.firstChild) {
    while (element.firstChild) {
      if (element.lastChild) {
        element.removeChild(element.lastChild);
      }
    }
  }
  return element;
}

/** Get offset of HTML element relative to a parent element */
export function getElementOffsetRelativeToParent(parentElm: HTMLElement | null, childElm: HTMLElement | null) {
  if (!parentElm || !childElm) {
    return undefined;
  }
  const parentPos = parentElm.getBoundingClientRect();
  const childPos = childElm.getBoundingClientRect();
  return {
    top: childPos.top - parentPos.top,
    right: childPos.right - parentPos.right,
    bottom: childPos.bottom - parentPos.bottom,
    left: childPos.left - parentPos.left,
  };
}

/** Get HTML element offset with pure JS */
export function getHtmlElementOffset(element?: HTMLElement): HtmlElementPosition | undefined {
  if (!element) {
    return undefined;
  }
  const rect = element?.getBoundingClientRect?.();
  let top = 0;
  let left = 0;
  let bottom = 0;
  let right = 0;

  if (rect?.top !== undefined && rect.left !== undefined) {
    top = rect.top + window.pageYOffset;
    left = rect.left + window.pageXOffset;
    right = rect.right;
    bottom = rect.bottom;
  }
  return { top, left, bottom, right };
}

export function findWidthOrDefault(inputWidth?: number | string, defaultVal = 'auto'): string {
  return (/^[0-9]+$/i.test(`${inputWidth}`) ? `${+(inputWidth as number)}px` : inputWidth as string) || defaultVal;
}

/**
 * HTML encode using jQuery with a <div>
 * Create a in-memory div, set it's inner text(which jQuery automatically encodes)
 * then grab the encoded contents back out.  The div never exists on the page.
 */
export function htmlEncode(inputValue: string): string {
  const entityMap = {
    '&': '&amp;',
    '<': '&lt;',
    '>': '&gt;',
    '"': '&quot;',
    '\'': '&#39;'
  };
  return (inputValue || '').toString().replace(/[&<>"']/g, (s) => (entityMap as any)[s]);
}

/**
 * Decode text into html entity
 * @param string text: input text
 * @param string text: output text
 */
export function htmlEntityDecode(input: string): string {
  return input.replace(/&#(\d+);/g, (_match, dec) => {
    return String.fromCharCode(dec);
  });
}

/**
 * Encode string to html special char and add html space padding defined
 * @param {string} inputStr - input string
 * @param {number} paddingLength - padding to add
 */
export function htmlEncodedStringWithPadding(inputStr: string, paddingLength: number): string {
  const inputStrLn = inputStr.length;
  let outputStr = htmlEncode(inputStr);

  if (inputStrLn < paddingLength) {
    for (let i = inputStrLn; i < paddingLength; i++) {
      outputStr += `&nbsp;`;
    }
  }
  return outputStr;
}

/**
 * Sanitize, return only the text without HTML tags
 * @input htmlString
 * @return text
 */
export function sanitizeHtmlToText(htmlString: string): string {
  const temp = document.createElement('div');
  temp.innerHTML = htmlString;
  return temp.textContent || temp.innerText || '';
}

/**
 * Sanitize possible dirty html string (remove any potential XSS code like scripts and others), we will use 2 possible sanitizer
 * 1. optional sanitizer method defined in the grid options
 * 2. DOMPurify sanitizer (defaults)
 * @param gridOptions: grid options
 * @param dirtyHtml: dirty html string
 * @param domPurifyOptions: optional DOMPurify options when using that sanitizer
 */
export function sanitizeTextByAvailableSanitizer(gridOptions: GridOption, dirtyHtml: string, domPurifyOptions?: DOMPurify.Config): string {
  let sanitizedText = dirtyHtml;
  if (gridOptions && typeof gridOptions.sanitizer === 'function') {
    sanitizedText = gridOptions.sanitizer(dirtyHtml || '');
  } else if (typeof DOMPurify.sanitize === 'function') {
    sanitizedText = (DOMPurify.sanitize(dirtyHtml || '', domPurifyOptions || {}) || '').toString();
  }

  return sanitizedText;
=======
export function calculateAvailableSpace(element: HTMLElement): { top: number; bottom: number; left: number; right: number; } {
  // available space for each side
  let bottom = 0;
  let top = 0;
  let left = 0;
  let right = 0;

  const windowHeight = window.innerHeight ?? 0;
  const windowWidth = window.innerWidth ?? 0;
  const scrollPosition = windowScrollPosition();
  const pageScrollTop = scrollPosition.top;
  const pageScrollLeft = scrollPosition.left;
  const elmOffset = getHtmlElementOffset(element);

  if (elmOffset) {
    const elementOffsetTop = elmOffset.top ?? 0;
    const elementOffsetLeft = elmOffset.left ?? 0;
    top = elementOffsetTop - pageScrollTop;
    bottom = windowHeight - (elementOffsetTop - pageScrollTop);
    left = elementOffsetLeft - pageScrollLeft;
    right = windowWidth - (elementOffsetLeft - pageScrollLeft);
  }

  return { top, bottom, left, right };
}

export function findFirstElementAttribute(inputElm: Element | null | undefined, attributes: string[]): string | null {
  if (inputElm) {
    for (const attribute of attributes) {
      const attrData = inputElm.getAttribute(attribute);
      if (attrData) {
        return attrData;
      }
    }
  }
  return null;
>>>>>>> 4314be41
}

/**
 * Get the Window Scroll top/left Position
 * @returns
 */
export function windowScrollPosition(): { left: number; top: number; } {
  return {
    left: window.pageXOffset || document.documentElement.scrollLeft || 0,
    top: window.pageYOffset || document.documentElement.scrollTop || 0,
  };
}<|MERGE_RESOLUTION|>--- conflicted
+++ resolved
@@ -4,10 +4,6 @@
 import { SearchTerm } from '../enums/index';
 import { Column, GridOption, HtmlElementPosition, SelectOption, SlickGrid, } from '../interfaces/index';
 import { TranslaterService } from './translater.service';
-<<<<<<< HEAD
-=======
-import { getHtmlElementOffset, htmlEncode, sanitizeTextByAvailableSanitizer } from './utilities';
->>>>>>> 4314be41
 
 /**
  * Create the HTML DOM Element for a Select Editor or Filter, this is specific to these 2 types only and the unit tests are directly under them
@@ -133,7 +129,33 @@
   return { selectElement, hasFoundSearchTerm };
 }
 
-<<<<<<< HEAD
+/** calculate available space for each side of the DOM element */
+export function calculateAvailableSpace(element: HTMLElement): { top: number; bottom: number; left: number; right: number; } {
+  let bottom = 0;
+  let top = 0;
+  let left = 0;
+  let right = 0;
+
+  const windowHeight = window.innerHeight ?? 0;
+  const windowWidth = window.innerWidth ?? 0;
+  const scrollPosition = windowScrollPosition();
+  const pageScrollTop = scrollPosition.top;
+  const pageScrollLeft = scrollPosition.left;
+  const elmOffset = getHtmlElementOffset(element);
+
+  if (elmOffset) {
+    const elementOffsetTop = elmOffset.top ?? 0;
+    const elementOffsetLeft = elmOffset.left ?? 0;
+    top = elementOffsetTop - pageScrollTop;
+    bottom = windowHeight - (elementOffsetTop - pageScrollTop);
+    left = elementOffsetLeft - pageScrollLeft;
+    right = windowWidth - (elementOffsetLeft - pageScrollLeft);
+  }
+
+  return { top, bottom, left, right };
+}
+
+
 /**
  * Loop through all properties of an object and nullify any properties that are instanceof HTMLElement,
  * if we detect an array then use recursion to go inside it and apply same logic
@@ -200,6 +222,18 @@
     bottom = rect.bottom;
   }
   return { top, left, bottom, right };
+}
+
+export function findFirstElementAttribute(inputElm: Element | null | undefined, attributes: string[]): string | null {
+  if (inputElm) {
+    for (const attribute of attributes) {
+      const attrData = inputElm.getAttribute(attribute);
+      if (attrData) {
+        return attrData;
+      }
+    }
+  }
+  return null;
 }
 
 export function findWidthOrDefault(inputWidth?: number | string, defaultVal = 'auto'): string {
@@ -278,44 +312,6 @@
   }
 
   return sanitizedText;
-=======
-export function calculateAvailableSpace(element: HTMLElement): { top: number; bottom: number; left: number; right: number; } {
-  // available space for each side
-  let bottom = 0;
-  let top = 0;
-  let left = 0;
-  let right = 0;
-
-  const windowHeight = window.innerHeight ?? 0;
-  const windowWidth = window.innerWidth ?? 0;
-  const scrollPosition = windowScrollPosition();
-  const pageScrollTop = scrollPosition.top;
-  const pageScrollLeft = scrollPosition.left;
-  const elmOffset = getHtmlElementOffset(element);
-
-  if (elmOffset) {
-    const elementOffsetTop = elmOffset.top ?? 0;
-    const elementOffsetLeft = elmOffset.left ?? 0;
-    top = elementOffsetTop - pageScrollTop;
-    bottom = windowHeight - (elementOffsetTop - pageScrollTop);
-    left = elementOffsetLeft - pageScrollLeft;
-    right = windowWidth - (elementOffsetLeft - pageScrollLeft);
-  }
-
-  return { top, bottom, left, right };
-}
-
-export function findFirstElementAttribute(inputElm: Element | null | undefined, attributes: string[]): string | null {
-  if (inputElm) {
-    for (const attribute of attributes) {
-      const attrData = inputElm.getAttribute(attribute);
-      if (attrData) {
-        return attrData;
-      }
-    }
-  }
-  return null;
->>>>>>> 4314be41
 }
 
 /**
