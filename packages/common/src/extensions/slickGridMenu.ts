--- conflicted
+++ resolved
@@ -224,22 +224,6 @@
       this._commandMenuElm = createDomElement('div', { className: 'slick-grid-menu-command-list' });
       this._menuElm.appendChild(this._commandMenuElm);
 
-<<<<<<< HEAD
-      this.populateCommandOrOptionItems(
-        'command',
-        this._gridMenuOptions,
-        this._commandMenuElm,
-        this._gridMenuOptions?.commandItems ?? [] as any[],
-        {
-          grid: this.grid,
-          menu: this._menuElm,
-          columns: this.columns,
-          allColumns: this.getAllColumns(),
-          visibleColumns: this.getVisibleColumns()
-        } as GridMenuEventWithElementCallbackArgs,
-        this.handleMenuItemCommandClick,
-      );
-=======
       this.recreateCommandList(this._gridMenuOptions, {
         grid: this.grid,
         menu: this._menuElm,
@@ -248,7 +232,6 @@
         visibleColumns: this.getVisibleColumns()
       } as GridMenuEventWithElementCallbackArgs);
 
->>>>>>> 43673f44
       this.createColumnPickerContainer();
 
       document.body.appendChild(this._menuElm);
@@ -396,18 +379,7 @@
 
       const addonOptions: GridMenu = { ...this._gridMenuOptions, ...options }; // merge optional picker option
 
-<<<<<<< HEAD
-      this.populateCommandOrOptionItems(
-        'command',
-        addonOptions,
-        this._commandMenuElm,
-        addonOptions?.commandItems ?? [] as any[],
-        callbackArgs,
-        this.handleMenuItemCommandClick ,
-      );
-=======
       this.recreateCommandList(addonOptions, callbackArgs);
->>>>>>> 43673f44
 
       updateColumnPickerOrder.call(this);
       this._columnCheckboxes = [];
@@ -444,13 +416,8 @@
 
   /** Update the Titles of each sections (command, commandTitle, ...) */
   updateAllTitles(options: GridMenuOption) {
-<<<<<<< HEAD
     if (this._commandTitleElm?.textContent && options.commandTitle) {
-      this._commandTitleElm.textContent = options.commandTitle as string;
-=======
-    if (this._commandTitleElm?.textContent && (options.customTitle || options.commandTitle)) {
-      this._commandTitleElm.textContent = this._gridMenuOptions?.commandItems?.length ? (options.customTitle || options.commandTitle) as string : '';
->>>>>>> 43673f44
+      this._commandTitleElm.textContent = this._gridMenuOptions?.commandItems?.length ? options.commandTitle as string : '';
       this._gridMenuOptions!.commandTitle = this._commandTitleElm.textContent;
     }
     if (this._columnTitleElm?.textContent && options.columnTitle) {
@@ -837,7 +804,7 @@
       'command',
       addonOptions,
       this._commandMenuElm,
-      (addonOptions?.commandItems || addonOptions?.customItems) || [] as any[],
+      addonOptions?.commandItems || [] as any[],
       callbackArgs,
       this.handleMenuItemCommandClick,
     );
