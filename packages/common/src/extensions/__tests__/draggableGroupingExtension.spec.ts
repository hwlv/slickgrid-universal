import { DraggableGrouping, GridOption, SlickDraggableGrouping, SlickGrid, SlickNamespace } from '../../interfaces/index';
import { DraggableGroupingExtension } from '../draggableGroupingExtension';
import { ExtensionUtility } from '../extensionUtility';
import { SharedService } from '../../services/shared.service';
import { TranslateServiceStub } from '../../../../../test/translateServiceStub';
<<<<<<< HEAD
import { BackendUtilityService } from '../../services';
=======
import { PubSubService } from '../../services/pubSub.service';
>>>>>>> f4d38432

declare const Slick: SlickNamespace;

const gridStub = {
  getOptions: jest.fn(),
  registerPlugin: jest.fn(),
} as unknown as SlickGrid;

const fnCallbacks = {};
const pubSubServiceStub = {
  publish: jest.fn(),
  subscribe: (eventName, fn) => fnCallbacks[eventName as string] = fn,
  unsubscribe: jest.fn(),
  unsubscribeAll: jest.fn(),
} as PubSubService;
jest.mock('../../services/pubSub.service', () => ({
  PubSubService: () => pubSubServiceStub
}));

const mockAddon = jest.fn().mockImplementation(() => ({
  init: jest.fn(),
  destroy: jest.fn(),
  clearDroppedGroups: jest.fn(),
  onGroupChanged: new Slick.Event(),
}));

describe('draggableGroupingExtension', () => {
  jest.mock('slickgrid/plugins/slick.draggablegrouping', () => mockAddon);
  Slick.DraggableGrouping = mockAddon;

  let extensionUtility: ExtensionUtility;
  let backendUtilityService: BackendUtilityService;
  let sharedService: SharedService;
  let extension: DraggableGroupingExtension;
  let translateService: TranslateServiceStub;
  const gridOptionsMock = {
    enableDraggableGrouping: true,
    draggableGrouping: {
      deleteIconCssClass: 'class',
      dropPlaceHolderText: 'test',
      groupIconCssClass: 'group-class',
      onExtensionRegistered: jest.fn(),
      onGroupChanged: () => { },
    }
  } as GridOption;

  beforeEach(() => {
    sharedService = new SharedService();
    backendUtilityService = new BackendUtilityService();
    translateService = new TranslateServiceStub();
<<<<<<< HEAD
    extensionUtility = new ExtensionUtility(sharedService, backendUtilityService, translateService);
    extension = new DraggableGroupingExtension(extensionUtility, sharedService);
=======
    extensionUtility = new ExtensionUtility(sharedService, translateService);
    extension = new DraggableGroupingExtension(extensionUtility, pubSubServiceStub, sharedService);
>>>>>>> f4d38432
  });

  it('should return null after calling "create" method when the grid options is missing', () => {
    const output = extension.create(null as any);
    expect(output).toBeNull();
  });

  it('should return null after calling "register" method when either the grid object or the grid options is missing', () => {
    const output = extension.register();
    expect(output).toBeNull();
  });

  describe('registered addon', () => {
    beforeEach(() => {
      jest.spyOn(SharedService.prototype, 'slickGrid', 'get').mockReturnValue(gridStub);
      jest.spyOn(SharedService.prototype, 'gridOptions', 'get').mockReturnValue(gridOptionsMock);
    });

    it('should register the addon', () => {
      const onRegisteredSpy = jest.spyOn(SharedService.prototype.gridOptions.draggableGrouping as DraggableGrouping, 'onExtensionRegistered');
      const pluginSpy = jest.spyOn(SharedService.prototype.slickGrid, 'registerPlugin');

      const instance = extension.create(gridOptionsMock) as SlickDraggableGrouping;
      const addon = extension.register();

      const addonInstance = extension.getAddonInstance();

      expect(instance).toBeTruthy();
      expect(instance).toEqual(addonInstance);
      expect(addon).not.toBeNull();
      expect(mockAddon).toHaveBeenCalledWith({
        deleteIconCssClass: 'class',
        dropPlaceHolderText: 'test',
        groupIconCssClass: 'group-class',
        onExtensionRegistered: expect.anything(),
        onGroupChanged: expect.anything(),
      });
      expect(onRegisteredSpy).toHaveBeenCalledWith(instance);
      expect(pluginSpy).toHaveBeenCalledWith(instance);
    });

    it('should dispose of the addon', () => {
      const instance = extension.create(gridOptionsMock) as SlickDraggableGrouping;
      const destroySpy = jest.spyOn(instance, 'destroy');

      extension.dispose();

      expect(destroySpy).toHaveBeenCalled();
    });

    it('should provide addon options and expect them to be called in the addon constructor', () => {
      const optionMock = {
        deleteIconCssClass: 'different-class',
        dropPlaceHolderText: 'different-test',
        groupIconCssClass: 'different-group-class',
      };
      const addonOptions = { ...gridOptionsMock, draggableGrouping: optionMock };
      jest.spyOn(SharedService.prototype, 'gridOptions', 'get').mockReturnValue(addonOptions);

      extension.create(addonOptions);
      extension.register();

      expect(mockAddon).toHaveBeenCalledWith(optionMock);
    });

    it('should call internal event handler subscribe and expect the "onGroupChanged" option to be called when addon notify is called', () => {
      const handlerSpy = jest.spyOn(extension.eventHandler, 'subscribe');
      const onColumnSpy = jest.spyOn(SharedService.prototype.gridOptions.draggableGrouping as DraggableGrouping, 'onGroupChanged');

      const instance = extension.create(gridOptionsMock) as SlickDraggableGrouping;
      extension.register();
      instance.onGroupChanged.notify({ caller: 'clear-all', groupColumns: [] }, new Slick.EventData(), gridStub);

      expect(handlerSpy).toHaveBeenCalledWith(
        { notify: expect.anything(), subscribe: expect.anything(), unsubscribe: expect.anything(), },
        expect.anything()
      );
      expect(onColumnSpy).toHaveBeenCalledWith(expect.anything(), { caller: 'clear-all', groupColumns: [] });
    });

    it('should expect that it call the Draggable Grouping "clearDroppedGroups" when Context Menu subscribed event triggers a clear grouping', () => {
      extension.create(gridOptionsMock) as SlickDraggableGrouping;
      const addon = extension.register();
      const clearSpy = jest.spyOn(addon, 'clearDroppedGroups');

      fnCallbacks['contextMenu:clearGrouping'](true);

      expect(clearSpy).toHaveBeenCalled();
    });
  });
});<|MERGE_RESOLUTION|>--- conflicted
+++ resolved
@@ -3,11 +3,8 @@
 import { ExtensionUtility } from '../extensionUtility';
 import { SharedService } from '../../services/shared.service';
 import { TranslateServiceStub } from '../../../../../test/translateServiceStub';
-<<<<<<< HEAD
 import { BackendUtilityService } from '../../services';
-=======
 import { PubSubService } from '../../services/pubSub.service';
->>>>>>> f4d38432
 
 declare const Slick: SlickNamespace;
 
@@ -58,13 +55,8 @@
     sharedService = new SharedService();
     backendUtilityService = new BackendUtilityService();
     translateService = new TranslateServiceStub();
-<<<<<<< HEAD
     extensionUtility = new ExtensionUtility(sharedService, backendUtilityService, translateService);
-    extension = new DraggableGroupingExtension(extensionUtility, sharedService);
-=======
-    extensionUtility = new ExtensionUtility(sharedService, translateService);
     extension = new DraggableGroupingExtension(extensionUtility, pubSubServiceStub, sharedService);
->>>>>>> f4d38432
   });
 
   it('should return null after calling "create" method when the grid options is missing', () => {
