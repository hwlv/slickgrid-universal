import { OperatorString } from '../enums/index';

/**
 * Compare 2 objects,
 * we will loop through all properties of the object to compare the entire content of both objects
 * Optionally we can compare by a property key, when that is provided we will compare the object content
 * @param o1
 * @param o2
 * @param compareKey optional
 * @return boolean are objects equals?
 */
export function compareObjects(o1: any, o2: any, compareKey?: string): boolean {
  // if user provided an object compare key then compare directly both objects by that key
  if (compareKey && (o1?.hasOwnProperty(compareKey) || o2?.hasOwnProperty(compareKey))) {
    return o1[compareKey] === o2 || o1 === o2[compareKey] || o1[compareKey] === o2[compareKey];
  }

  // loop through all object properties to compare the full content of the object
  // we'll return false as soon as a difference is detected
  for (const p in o1) {
    if (o1.hasOwnProperty(p)) {
      if (o1[p] !== o2[p]) {
        return false;
      }
    }
  }
  return true;
}

/** Simple check to see if the given Operator is meant to be used with a collection check */
export function isCollectionOperator(operator: OperatorString): boolean {
<<<<<<< HEAD
  const inputOperator = operator?.toUpperCase() ?? '';
=======
  const inputOperator = operator && operator.toUpperCase() || '';
>>>>>>> 310be30e
  switch (inputOperator) {
    case 'IN':
    case 'NIN':
    case 'NOT_IN':
    case 'IN_CONTAINS':
    case 'NIN_CONTAINS':
    case 'NOT_IN_CONTAINS':
      return true;
    default:
      return false;
  }
}

<<<<<<< HEAD
/** Execute the test on the filter condition given an operator and both values, returns a boolean */
=======
>>>>>>> 310be30e
export const testFilterCondition = (operator: OperatorString, value1: any, value2: any): boolean => {
  switch (operator) {
    case '<':
    case 'LT':
      return (value1 < value2);
    case '<=':
    case 'LE':
      return (value1 <= value2);
    case '>':
    case 'GT':
      return (value1 > value2);
    case '>=':
    case 'GE':
      return (value1 >= value2);
    case '!=':
    case '<>':
    case 'NE':
      return (value1 !== value2);
    case '=':
    case '==':
    case 'EQ':
      return (value1 === value2);
    case 'IN':
      return ((value2 && Array.isArray(value2 as string[])) ? (value2.includes(value1)) : false);
    case 'NIN':
    case 'NOT_IN':
      return ((value2 && Array.isArray(value2 as string[])) ? (!value2.includes(value1)) : false);
    case 'IN_CONTAINS':
      if (value2 && Array.isArray(value2) && typeof value1 === 'string') {
        return value2.some(item => value1.split(',').includes(item));
      }
      return false;
    case 'NIN_CONTAINS':
    case 'NOT_IN_CONTAINS':
      if (value2 && Array.isArray(value2) && typeof value1 === 'string') {
        return !value2.some(item => value1.split(',').includes(item));
      }
      return false;
  }
  return true;
};<|MERGE_RESOLUTION|>--- conflicted
+++ resolved
@@ -29,11 +29,7 @@
 
 /** Simple check to see if the given Operator is meant to be used with a collection check */
 export function isCollectionOperator(operator: OperatorString): boolean {
-<<<<<<< HEAD
-  const inputOperator = operator?.toUpperCase() ?? '';
-=======
   const inputOperator = operator && operator.toUpperCase() || '';
->>>>>>> 310be30e
   switch (inputOperator) {
     case 'IN':
     case 'NIN':
@@ -47,10 +43,7 @@
   }
 }
 
-<<<<<<< HEAD
 /** Execute the test on the filter condition given an operator and both values, returns a boolean */
-=======
->>>>>>> 310be30e
 export const testFilterCondition = (operator: OperatorString, value1: any, value2: any): boolean => {
   switch (operator) {
     case '<':
