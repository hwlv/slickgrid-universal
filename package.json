{
  "name": "slickgrid-universal",
  "private": true,
  "license": "MIT",
  "scripts": {
    "bootstrap": "lerna bootstrap --use-workspaces",
    "bundle": "lerna run bundle --stream",
    "prebundle:zip": "npm run bundle",
    "bundle:zip": "lerna run bundle:zip --stream",
    "prebundle:with-tests": "npm run bundle",
    "bundle:with-tests": "npm run test",
    "build": "lerna run build --stream",
    "build:demo": "lerna run build:demo --stream",
    "rebuild": "run-s clean build",
    "clean": "rimraf --maxBusyTries=10 packages/*/dist dist",
    "cypress": "cypress open --config-file test/cypress.json",
    "cypress:ci": "cypress run --config-file test/cypress.json --reporter mochawesome",
    "dev:watch": "lerna run dev:watch --parallel",
    "diff": "lerna diff",
    "updated": "lerna updated",
    "clean:tsconfig-build-cache": "rimraf --maxBusyTries=10 packages/*/dist/tsconfig.tsbuildinfo",
    "new-version": "lerna version --conventional-commits",
    "publish": "lerna publish",
    "serve:demo": "http-server ./docs -p 8888 -a localhost",
    "test": "npx jest --runInBand --coverage=true --config ./test/jest.config.js",
    "test:watch": "npx jest --watch --config ./test/jest.config.js"
  },
  "workspaces": {
    "packages": [
      "examples/*",
      "packages/*"
    ],
    "nohoist": [
      "**/mochawesome",
      "**/mochawesome/**",
      "**/mocha",
      "**/mocha/**",
      "**/jest",
      "**/jest/**",
      "**/cypress",
      "**/cypress/**"
    ]
  },
  "devDependencies": {
    "@types/jest": "^26.0.15",
<<<<<<< HEAD
    "@types/node": "^14.14.5",
    "@typescript-eslint/eslint-plugin": "^4.6.0",
    "@typescript-eslint/parser": "^4.6.0",
    "cypress": "^5.5.0",
    "eslint": "^7.12.1",
=======
    "@types/node": "^14.14.3",
    "@typescript-eslint/eslint-plugin": "^4.6.0",
    "@typescript-eslint/parser": "^4.6.0",
    "cypress": "^5.5.0",
    "eslint": "^7.12.0",
>>>>>>> 97b1003f
    "eslint-plugin-import": "^2.22.1",
    "eslint-plugin-prefer-arrow": "^1.2.2",
    "http-server": "^0.12.3",
    "jest": "^26.6.1",
    "jest-cli": "^26.6.1",
    "jest-environment-jsdom": "^26.6.1",
    "jest-extended": "^0.11.5",
    "jest-junit": "^12.0.0",
    "jsdom": "^16.4.0",
    "jsdom-global": "^3.0.2",
    "lerna": "^3.22.1",
    "mocha": "^8.2.0",
    "mochawesome": "^6.1.1",
    "npm-run-all": "^4.1.5",
    "ts-jest": "^26.4.3",
<<<<<<< HEAD
    "typescript": "^4.0.5"
=======
    "typescript": "^4.0.3"
>>>>>>> 97b1003f
  },
  "engines": {
    "node": ">=12.13.1",
    "npm": ">=6.12.1"
  }
}<|MERGE_RESOLUTION|>--- conflicted
+++ resolved
@@ -43,19 +43,11 @@
   },
   "devDependencies": {
     "@types/jest": "^26.0.15",
-<<<<<<< HEAD
     "@types/node": "^14.14.5",
     "@typescript-eslint/eslint-plugin": "^4.6.0",
     "@typescript-eslint/parser": "^4.6.0",
     "cypress": "^5.5.0",
     "eslint": "^7.12.1",
-=======
-    "@types/node": "^14.14.3",
-    "@typescript-eslint/eslint-plugin": "^4.6.0",
-    "@typescript-eslint/parser": "^4.6.0",
-    "cypress": "^5.5.0",
-    "eslint": "^7.12.0",
->>>>>>> 97b1003f
     "eslint-plugin-import": "^2.22.1",
     "eslint-plugin-prefer-arrow": "^1.2.2",
     "http-server": "^0.12.3",
@@ -71,11 +63,7 @@
     "mochawesome": "^6.1.1",
     "npm-run-all": "^4.1.5",
     "ts-jest": "^26.4.3",
-<<<<<<< HEAD
     "typescript": "^4.0.5"
-=======
-    "typescript": "^4.0.3"
->>>>>>> 97b1003f
   },
   "engines": {
     "node": ">=12.13.1",
