{
  "name": "webpack-demo-vanilla-bundle",
  "version": "0.14.1",
  "private": true,
  "description": "SlickGrid-Universal demo",
  "directories": {
    "src": "src"
  },
  "scripts": {
    "build:demo": "webpack --env production",
    "dev:watch": "webpack serve --env development",
    "test": "echo testing slickgrid-universal demo code"
  },
  "author": "Ghislain B.",
  "license": "MIT",
  "engines": {
    "node": ">=14.15.0",
    "npm": ">=6.14.8"
  },
  "main": "src/slickgrid-universal/index",
  "browserslist": [
    "last 2 version",
    "> 1%",
    "not dead"
  ],
  "dependencies": {
    "@slickgrid-universal/common": "^0.14.1",
    "@slickgrid-universal/excel-export": "^0.14.1",
    "@slickgrid-universal/text-export": "^0.14.1",
    "@slickgrid-universal/vanilla-bundle": "^0.14.1",
    "bulma": "^0.9.2",
    "moment-mini": "^2.24.0",
    "whatwg-fetch": "^3.6.2"
  },
  "devDependencies": {
    "@types/jquery": "^3.5.5",
    "@types/moment": "^2.13.0",
    "@types/node": "^15.6.1",
    "@types/webpack": "^5.28.0",
    "clean-webpack-plugin": "^3.0.0",
    "copy-webpack-plugin": "^9.0.0",
    "css-loader": "^5.2.6",
    "file-loader": "^6.2.0",
    "fork-ts-checker-webpack-plugin": "^6.2.10",
    "html-loader": "^2.1.2",
    "html-webpack-plugin": "5.3.1",
    "mini-css-extract-plugin": "^1.6.0",
<<<<<<< HEAD
    "rxjs": "^7.1.0",
    "sass": "~1.32.13",
=======
    "rxjs": "^7.0.1",
    "sass": "^1.34.0",
>>>>>>> 195923e4
    "sass-loader": "^11.1.1",
    "style-loader": "^2.0.0",
    "ts-loader": "^9.2.2",
    "ts-node": "^10.0.0",
    "url-loader": "^4.1.1",
    "webpack": "^5.38.1",
    "webpack-cli": "^4.7.0",
    "webpack-dev-server": "^3.11.2"
  }
}<|MERGE_RESOLUTION|>--- conflicted
+++ resolved
@@ -45,13 +45,8 @@
     "html-loader": "^2.1.2",
     "html-webpack-plugin": "5.3.1",
     "mini-css-extract-plugin": "^1.6.0",
-<<<<<<< HEAD
     "rxjs": "^7.1.0",
-    "sass": "~1.32.13",
-=======
-    "rxjs": "^7.0.1",
     "sass": "^1.34.0",
->>>>>>> 195923e4
     "sass-loader": "^11.1.1",
     "style-loader": "^2.0.0",
     "ts-loader": "^9.2.2",
